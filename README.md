--- conflicted
+++ resolved
@@ -71,13 +71,8 @@
 
 ### Advanced settings
 * `--device`: Choose `cpu` or `gpu`
-<<<<<<< HEAD
-* `--fast`: For faster runtime and less memory requirements use this option. It will run a lower resolution model (3mm instead of 1.5mm).
-* `--roi_subset`: Takes a space-separated list of class names (e.g. `spleen colon brain`) and only predicts those classes. Saves a lot of runtime and memory.
-=======
 * `--fast`: For faster runtime and less memory requirements use this option. It will run a lower resolution model (3mm instead of 1.5mm). 
 * `--roi_subset`: Takes a space-separated list of class names (e.g. `spleen colon brain`) and only predicts those classes. Saves a lot of runtime and memory. Might be less accurate especially for small classes (e.g. prostate).
->>>>>>> 1dbe1893
 * `--preview`: This will generate a 3D rendering of all classes, giving you a quick overview if the segmentation worked and where it failed (see `preview.png` in output directory).
 * `--ml`: This will save one nifti file containing all labels instead of one file for each class. Saves runtime during saving of nifti files. (see [here](https://github.com/wasserth/TotalSegmentator#class-details) for index to class name mapping).
 * `--statistics`: This will generate a file `statistics.json` with volume (in mm³) and mean intensity of each class.
